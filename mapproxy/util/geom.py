# This file is part of the MapProxy project.
# Copyright (C) 2010 Omniscale <http://omniscale.de>
#
# Licensed under the Apache License, Version 2.0 (the "License");
# you may not use this file except in compliance with the License.
# You may obtain a copy of the License at
#
#    http://www.apache.org/licenses/LICENSE-2.0
#
# Unless required by applicable law or agreed to in writing, software
# distributed under the License is distributed on an "AS IS" BASIS,
# WITHOUT WARRANTIES OR CONDITIONS OF ANY KIND, either express or implied.
# See the License for the specific language governing permissions and
# limitations under the License.

from __future__ import division, with_statement

import os
import codecs
from functools import partial
from contextlib import closing

from mapproxy.compat import string_type

import logging
log_config = logging.getLogger('mapproxy.config.coverage')

try:
    import shapely.wkt
    import shapely.geometry
    import shapely.ops
    import shapely.prepared
    from shapely.geos import ReadingError
    geom_support = True
except ImportError:
    geom_support = False

class GeometryError(Exception):
    pass

class EmptyGeometryError(Exception):
    pass

class CoverageReadError(Exception):
    pass

def require_geom_support():
    if not geom_support:
        raise ImportError('Shapely required for geometry support')


def load_datasource(datasource, where=None):
    """
    Loads polygons from WKT text files or OGR datasources.

    Returns a list of Shapely Polygons.
    """
    # check if it is a  wkt file
    if os.path.exists(os.path.abspath(datasource)):
        with open(os.path.abspath(datasource), 'r') as fp:
            data = fp.read(50)
        if data.lower().lstrip().startswith(('polygon', 'multipolygon')):
            return load_polygons(datasource)

    # otherwise pass to OGR
    return load_ogr_datasource(datasource, where=where)

def load_ogr_datasource(datasource, where=None):
    """
    Loads polygons from any OGR datasource.

    Returns a list of Shapely Polygons.
    """
    from mapproxy.util.ogr import OGRShapeReader, OGRShapeReaderError

    polygons = []
<<<<<<< HEAD
    with closing(OGRShapeReader(datasource)) as reader:
        for wkt in reader.wkts(where):
            try:
                geom = shapely.wkt.loads(wkt)
            except ReadingError as ex:
                raise GeometryError(ex)
            if geom.type == 'Polygon':
                polygons.append(geom)
            elif geom.type == 'MultiPolygon':
                for p in geom:
                    polygons.append(p)
            else:
                log_config.warn('skipping %s geometry from %s: not a Polygon/MultiPolygon',
                    geom.type, datasource)
=======
    try:
        with closing(OGRShapeReader(datasource)) as reader:
            for wkt in reader.wkts(where):
                try:
                    geom = shapely.wkt.loads(wkt)
                except ReadingError as ex:
                    raise GeometryError(ex)
                if geom.type == 'Polygon':
                    polygons.append(geom)
                elif geom.type == 'MultiPolygon':
                    for p in geom:
                        polygons.append(p)
                else:
                    log_config.warn('skipping %s geometry from %s: not a Polygon/MultiPolygon',
                        geom.type, datasource)
    except OGRShapeReaderError as ex:
        raise CoverageReadError(ex)
>>>>>>> 5cb30bb5

    return polygons

def load_polygons(geom_files):
    """
    Loads WKT polygons from one or more text files.

    Returns a list of Shapely Polygons.
    """
    polygons = []
    if isinstance(geom_files, string_type):
        geom_files = [geom_files]

    for geom_file in geom_files:
        # open with utf-8-sig encoding to get rid of UTF8 BOM from MS Notepad
        with codecs.open(geom_file, encoding='utf-8-sig') as f:
            polygons.extend(load_polygon_lines(f, source=geom_files))

    return polygons

def load_polygon_lines(line_iter, source='<string>'):
    polygons = []
    for line in line_iter:
        if not line.strip():
            continue
        geom = shapely.wkt.loads(line)
        if geom.type == 'Polygon':
            polygons.append(geom)
        elif geom.type == 'MultiPolygon':
            for p in geom:
                polygons.append(p)
        else:
            log_config.warn('ignoring non-polygon geometry (%s) from %s',
                geom.type, source)

    return polygons

def build_multipolygon(polygons, simplify=False):
    if not polygons:
        p = shapely.geometry.Polygon()
        return p.bounds, p

    if len(polygons) == 1:
        geom = polygons[0]
        if simplify:
            geom = simplify_geom(geom)
        return geom.bounds, geom

    mp = shapely.geometry.MultiPolygon(polygons)

    if simplify:
        mp = simplify_geom(mp)

    # eliminate any self-intersections
    mp = shapely.ops.cascaded_union(mp)

    return mp.bounds, mp

def simplify_geom(geom):
    bounds = geom.bounds
    if not bounds:
        raise EmptyGeometryError('Empty geometry given')
    w, h = bounds[2] - bounds[0], bounds[3] - bounds[1]
    tolerance = min((w/1e6, h/1e6))
    return geom.simplify(tolerance, preserve_topology=True)

def bbox_polygon(bbox):
    """
    Create Polygon that covers the given bbox.
    """
    return shapely.geometry.Polygon((
        (bbox[0], bbox[1]),
        (bbox[2], bbox[1]),
        (bbox[2], bbox[3]),
        (bbox[0], bbox[3]),
        ))

def transform_geometry(from_srs, to_srs, geometry):
    transf = partial(transform_xy, from_srs, to_srs)

    if geometry.type == 'Polygon':
        return transform_polygon(transf, geometry)

    if geometry.type == 'MultiPolygon':
        return transform_multipolygon(transf, geometry)

    raise ValueError('cannot transform %s' % geometry.type)

def transform_polygon(transf, polygon):
    ext = transf(polygon.exterior.xy)
    ints = [transf(ring.xy) for ring in polygon.interiors]
    return shapely.geometry.Polygon(ext, ints)

def transform_multipolygon(transf, multipolygon):
    transformed_polygons = []
    for polygon in multipolygon:
        transformed_polygons.append(transform_polygon(transf, polygon))
    return shapely.geometry.MultiPolygon(transformed_polygons)

def transform_xy(from_srs, to_srs, xy):
    return list(from_srs.transform_to(to_srs, list(zip(*xy))))

def flatten_to_polygons(geometry):
    """
    Return a list of all polygons of this (multi)`geometry`.
    """
    if geometry.type == 'Polygon':
        return [geometry]

    if geometry.type == 'MultiPolygon':
        return list(geometry)

    if hasattr(geometry, 'geoms'):
        # GeometryCollection or MultiLineString? return list of all polygons
        geoms = []
        for part in geometry.geoms:
            if part.type == 'Polygon':
                geoms.append(part)

        if geoms:
            return geoms

    return []

<|MERGE_RESOLUTION|>--- conflicted
+++ resolved
@@ -74,22 +74,6 @@
     from mapproxy.util.ogr import OGRShapeReader, OGRShapeReaderError
 
     polygons = []
-<<<<<<< HEAD
-    with closing(OGRShapeReader(datasource)) as reader:
-        for wkt in reader.wkts(where):
-            try:
-                geom = shapely.wkt.loads(wkt)
-            except ReadingError as ex:
-                raise GeometryError(ex)
-            if geom.type == 'Polygon':
-                polygons.append(geom)
-            elif geom.type == 'MultiPolygon':
-                for p in geom:
-                    polygons.append(p)
-            else:
-                log_config.warn('skipping %s geometry from %s: not a Polygon/MultiPolygon',
-                    geom.type, datasource)
-=======
     try:
         with closing(OGRShapeReader(datasource)) as reader:
             for wkt in reader.wkts(where):
@@ -107,7 +91,6 @@
                         geom.type, datasource)
     except OGRShapeReaderError as ex:
         raise CoverageReadError(ex)
->>>>>>> 5cb30bb5
 
     return polygons
 
