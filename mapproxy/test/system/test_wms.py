--- conflicted
+++ resolved
@@ -27,12 +27,9 @@
                                  WMS111FeatureInfoRequest, WMS111CapabilitiesRequest, \
                                  WMS130CapabilitiesRequest, WMS100CapabilitiesRequest, \
                                  WMS100FeatureInfoRequest, WMS130FeatureInfoRequest, \
-<<<<<<< HEAD
                                  WMS110MapRequest, WMS110FeatureInfoRequest, \
                                  WMS110CapabilitiesRequest, \
-=======
                                  WMS111LegendGraphicRequest, WMS130LegendGraphicRequest, \
->>>>>>> 84ad161d
                                  wms_request
 from mapproxy.test.image import is_jpeg, is_png, tmp_image
 from mapproxy.test.http import mock_httpd
@@ -463,7 +460,6 @@
             assert 'invalid sld_version' in xml.xpath('//ServiceException/text()')[0]
             assert validate_with_dtd(xml, 'wms/1.1.1/exception_1_1_1.dtd')
 
-<<<<<<< HEAD
 class TestWMS110(WMSTest):
     def setup(self):
         WMSTest.setup(self)
@@ -502,7 +498,7 @@
         eq_(xml.xpath('/ServiceExceptionReport/ServiceException/@code')[0], 'LayerNotDefined')
         eq_(xml.xpath('//ServiceException/text()')[0], 'unknown layer: invalid')
         assert validate_with_dtd(xml, dtd_name='wms/1.1.0/exception_1_1_0.dtd')
-    
+
     def test_invalid_format(self):
         self.common_map_req.params['format'] = 'image/ascii'
         resp = self.app.get(self.common_map_req)
@@ -618,9 +614,8 @@
         eq_(xml.xpath('/ServiceExceptionReport/ServiceException/@code'), [])
         assert 'tms_cache is not queryable' in xml.xpath('//ServiceException/text()')[0]
         assert validate_with_dtd(xml, 'wms/1.1.0/exception_1_1_0.dtd')
-=======
->>>>>>> 84ad161d
-    
+    
+
 class TestWMS100(WMSTest):
     def setup(self):
         WMSTest.setup(self)
@@ -781,13 +776,9 @@
             param=dict(i='10', j='20', width='200', height='200', layers='wms_cache_130',
                        format='image/png', query_layers='wms_cache_130', styles='',
                        bbox='1000,400,2000,1400', crs='EPSG:900913'))
-<<<<<<< HEAD
-    
-=======
         self.common_lg_req = WMS130LegendGraphicRequest(url='/service?',
             param=dict(format='image/png', layer='wms_cache', sld_version='1.1.0'))
-        
->>>>>>> 84ad161d
+
     def test_wms_capabilities(self):
         req = WMS130CapabilitiesRequest(url='/service?').copy_with_request_params(self.common_req)
         resp = self.app.get(req)
