# This file is part of the MapProxy project.
# Copyright (C) 2011 Omniscale <http://omniscale.de>
#
# Licensed under the Apache License, Version 2.0 (the "License");
# you may not use this file except in compliance with the License.
# You may obtain a copy of the License at
#
#    http://www.apache.org/licenses/LICENSE-2.0
#
# Unless required by applicable law or agreed to in writing, software
# distributed under the License is distributed on an "AS IS" BASIS,
# WITHOUT WARRANTIES OR CONDITIONS OF ANY KIND, either express or implied.
# See the License for the specific language governing permissions and
# limitations under the License.

<<<<<<< HEAD
from __future__ import with_statement
import sys
=======
>>>>>>> ecb59e69
import os
import shutil
import stat
import tempfile

from mapproxy.client.http import HTTPClientError
from mapproxy.client.cgi import CGIClient, split_cgi_response
from mapproxy.source import SourceError

from nose.tools import eq_
from nose.plugins.skip import SkipTest

class TestSplitHTTPResponse(object):
    def test_n(self):
        eq_(split_cgi_response(b'header1: foo\nheader2: bar\n\ncontent\n\ncontent'),
            ({'Header1': 'foo', 'Header2': 'bar'}, b'content\n\ncontent'))
    def test_rn(self):
        eq_(split_cgi_response(b'header1\r\nheader2\r\n\r\ncontent\r\n\r\ncontent'),
            ({'Header1': None, 'Header2': None}, b'content\r\n\r\ncontent'))
    def test_mixed(self):
        eq_(split_cgi_response(b'header1: bar:foo\r\nheader2\n\r\ncontent\r\n\r\ncontent'),
            ({'Header1': 'bar:foo', 'Header2': None}, b'content\r\n\r\ncontent'))
        eq_(split_cgi_response(b'header1\r\nheader2\n\ncontent\r\n\r\ncontent'),
            ({'Header1': None, 'Header2': None}, b'content\r\n\r\ncontent'))
        eq_(split_cgi_response(b'header1\nheader2\r\n\r\ncontent\r\n\r\ncontent'),
            ({'Header1': None, 'Header2': None}, b'content\r\n\r\ncontent'))
    def test_no_header(self):
        eq_(split_cgi_response(b'content\r\ncontent'),
            ({}, b'content\r\ncontent'))


TEST_CGI_SCRIPT = br"""#! /usr/bin/env python
import sys
import os
w = sys.stdout.write
w("Content-type: text/plain\r\n")
w("\r\n")
w(os.environ['QUERY_STRING'])
"""

TEST_CGI_SCRIPT_FAIL = TEST_CGI_SCRIPT + b'\nexit(1)'

TEST_CGI_SCRIPT_CWD = TEST_CGI_SCRIPT + br"""
if not os.path.exists('testfile'):
    exit(2)
"""

class TestCGIClient(object):
    def setup(self):
        if sys.platform == 'win32':
            raise SkipTest()
        self.script_dir = tempfile.mkdtemp()

    def teardown(self):
        shutil.rmtree(self.script_dir)

    def create_script(self, script=TEST_CGI_SCRIPT, executable=True):
        script_file = os.path.join(self.script_dir, 'cgi.py')
        with open(script_file, 'wb') as f:
            f.write(script)
        if executable:
            os.chmod(script_file, stat.S_IXUSR | stat.S_IRUSR | stat.S_IWUSR)
        return script_file

    def test_missing_script(self):
        client = CGIClient('/tmp/doesnotexist')
        try:
            client.open('http://example.org/service?hello=bar')
        except SourceError:
            pass
        else:
            assert False, 'expected SourceError'

    def test_script_not_executable(self):
        script = self.create_script(executable=False)
        client = CGIClient(script)
        try:
            client.open('http://example.org/service?hello=bar')
        except SourceError:
            pass
        else:
            assert False, 'expected SourceError'

    def test_call(self):
        script = self.create_script()
        client = CGIClient(script)
        resp = client.open('http://example.org/service?hello=bar')
        eq_(resp.headers['Content-type'], 'text/plain')
        eq_(resp.read(), b'hello=bar')

    def test_failed_call(self):
        script = self.create_script(TEST_CGI_SCRIPT_FAIL)
        client = CGIClient(script)
        try:
            client.open('http://example.org/service?hello=bar')
        except HTTPClientError:
            pass
        else:
            assert False, 'expected HTTPClientError'

    def test_working_directory(self):
        tmp_work_dir = os.path.join(self.script_dir, 'tmp')
        os.mkdir(tmp_work_dir)
        tmp_file = os.path.join(tmp_work_dir, 'testfile')
        open(tmp_file, 'wb')

        # start script in default directory
        script = self.create_script(TEST_CGI_SCRIPT_CWD)
        client = CGIClient(script)
        try:
            client.open('http://example.org/service?hello=bar')
        except HTTPClientError:
            pass
        else:
            assert False, 'expected HTTPClientError'

        # start in tmp_work_dir
        client = CGIClient(script, working_directory=tmp_work_dir)
        client.open('http://example.org/service?hello=bar')
<|MERGE_RESOLUTION|>--- conflicted
+++ resolved
@@ -13,11 +13,7 @@
 # See the License for the specific language governing permissions and
 # limitations under the License.
 
-<<<<<<< HEAD
-from __future__ import with_statement
 import sys
-=======
->>>>>>> ecb59e69
 import os
 import shutil
 import stat
