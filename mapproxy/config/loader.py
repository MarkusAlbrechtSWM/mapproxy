# This file is part of the MapProxy project.
# Copyright (C) 2010 Omniscale <http://omniscale.de>
# 
# This program is free software: you can redistribute it and/or modify
# it under the terms of the GNU Affero General Public License as published by
# the Free Software Foundation, either version 3 of the License, or
# (at your option) any later version.
# 
# This program is distributed in the hope that it will be useful,
# but WITHOUT ANY WARRANTY; without even the implied warranty of
# MERCHANTABILITY or FITNESS FOR A PARTICULAR PURPOSE.  See the
# GNU Affero General Public License for more details.
# 
# You should have received a copy of the GNU Affero General Public License
# along with this program.  If not, see <http://www.gnu.org/licenses/>.

"""
Configuration loading and system initializing.
"""
from __future__ import with_statement, division

import os
import hashlib
import yaml #pylint: disable-msg=F0401

import logging
log = logging.getLogger(__name__)

from mapproxy.srs import SRS
from mapproxy.util.ext.odict import odict
from mapproxy.cache.file import FileCache
from mapproxy.util.lock import SemLock
from mapproxy.config.config import load_default_config
from mapproxy.client.http import auth_data_from_url, HTTPClient


def loader(loaders, name):
    """
    Return named class/function from loaders map.
    """
    entry_point = loaders[name]
    module_name, class_name = entry_point.split(':')
    module = __import__(module_name, {}, {}, class_name)
    return getattr(module, class_name)


tile_filter_loaders = {
    'watermark': 'mapproxy.tilefilter:WaterMarkTileFilter',
    'pngquant': 'mapproxy.tilefilter:PNGQuantTileFilter',
}

def load_tile_filters():
    filters = []
    for key in tile_filter_loaders:
        filters.append(loader(tile_filter_loaders, key))
    filters.sort(key=lambda x: x.priority, reverse=True)
    conf_keys = set()
    for f in filters:
        conf_keys.update(f.cache_conf_keys)
    return filters, conf_keys

tile_filters, tile_filter_conf_keys = load_tile_filters()
del load_tile_filters


import mapproxy.config
from mapproxy.grid import tile_grid, resolution_range as _resolution_range
from mapproxy.request.base import split_mime_type
from mapproxy.request.wms import create_request
from mapproxy.layer import (
    CacheMapLayer, SRSConditional,
    ResolutionConditional, map_extent_from_grid
)
from mapproxy.client.tile import TileClient, TileURLTemplate
from mapproxy.client.wms import WMSClient, WMSInfoClient, WMSLegendClient
from mapproxy.service.wms import WMSServer, WMSLayer
from mapproxy.service.tile import TileServer, TileLayer
from mapproxy.service.kml import KMLServer
from mapproxy.service.demo import DemoServer
<<<<<<< HEAD
from mapproxy.source import DebugSource, DummySource
from mapproxy.source.wms import WMSSource, WMSInfoSource
=======
from mapproxy.source import DebugSource
from mapproxy.source.wms import WMSSource, WMSInfoSource, WMSLegendSource
>>>>>>> 84ad161d
from mapproxy.source.tile import TiledSource
from mapproxy.cache.tile import TileManager
from mapproxy.util import local_base_config
from mapproxy.config.coverage import load_coverage

class ConfigurationError(Exception):
    pass

class ProxyConfiguration(object):
    def __init__(self, conf, conf_base_dir=None, seed=False):
        self.configuration = conf
        self.seed = seed
        
        if conf_base_dir is None:
            conf_base_dir = os.getcwd()
        
        self.load_globals(conf_base_dir=conf_base_dir)
        self.load_grids()
        self.load_caches()
        self.load_sources()
        self.load_layers()
        self.load_services()
    
    def load_globals(self, conf_base_dir):
        self.globals = GlobalConfiguration(conf_base_dir=conf_base_dir,
                                           **self.configuration.get('globals', {}))
    
    def load_grids(self):
        self.grids = {}
        
        self.grids['GLOBAL_GEODETIC'] = GridConfiguration(srs='EPSG:4326')
        self.grids['GLOBAL_MERCATOR'] = GridConfiguration(srs='EPSG:900913')
        
        for grid_name, grid_conf in self.configuration.get('grids', {}).iteritems():
            self.grids[grid_name] = GridConfiguration(**grid_conf)
    
    def load_caches(self):
        self.caches = odict()
        caches_conf = self.configuration.get('caches')
        if not caches_conf: return None # TODO config error
        if isinstance(caches_conf, list):
            caches_conf = list_of_dicts_to_ordered_dict(caches_conf)
        for cache_name, cache_conf in caches_conf.iteritems():
            self.caches[cache_name] = CacheConfiguration(name=cache_name, **cache_conf)
    
    def load_sources(self):
        self.sources = {}
        for source_name, source_conf in self.configuration.get('sources', {}).iteritems():
            self.sources[source_name] = SourceConfiguration.load(**source_conf)

    def load_layers(self):
        self.layers = odict()
        layers_conf = self.configuration.get('layers')
        if not layers_conf: return None # TODO config error
        if isinstance(layers_conf, list):
            layers_conf = list_of_dicts_to_ordered_dict(layers_conf)
        for layer_name, layer_conf in layers_conf.iteritems():
            self.layers[layer_name] = LayerConfiguration(name=layer_name, **layer_conf)

    def load_services(self):
        self.services = ServiceConfiguration(**self.configuration.get('services', {}))
    
    def configured_services(self):
        with local_base_config(self.base_config):
            return self.services.services(self)
    
    @property
    def base_config(self):
        return self.globals.base_config
    
def list_of_dicts_to_ordered_dict(dictlist):
    """
    >>> d = list_of_dicts_to_ordered_dict([{'a': 1}, {'b': 2}, {'c': 3}])
    >>> d.items()
    [('a', 1), ('b', 2), ('c', 3)]
    """
    
    result = odict()
    for d in dictlist:
        for k, v in d.iteritems():
            result[k] = v
    return result

class ConfigurationBase(object):
    optional_keys = set()
    required_keys = set()
    defaults = {}
    
    def __init__(self, **kw):
        self.conf = {}
        expected_keys = set(self.optional_keys)
        expected_keys.update(self.required_keys)
        expected_keys.update(self.defaults.keys())
        for k, v in kw.iteritems():
            if k not in expected_keys:
                log.warn('unexpected key %s', k)
            self.conf[k] = v
        
        for k in self.required_keys:
            if k not in self.conf:
                raise ConfigurationError('missing key %s' % k)
        
        for k, v in self.defaults.iteritems():
            if k not in self.conf:
                self.conf[k] = v

class GridConfiguration(ConfigurationBase):
    optional_keys = set('''res srs bbox bbox_srs num_levels tile_size base
        stretch_factor max_shrink_factor align_resolutions_with min_res max_res
        res_factor threshold_res
        '''.split())
    
    def tile_grid(self, context):
        if 'base' in self.conf:
            base_grid_name = self.conf['base']
            conf = context.grids[base_grid_name].conf.copy()
            conf.update(self.conf)
            conf.pop('base')
            self.conf = conf
        else:
            conf = self.conf
        align_with = None
        if 'align_resolutions_with' in self.conf:
            align_with_grid_name = self.conf['align_resolutions_with']
            align_with = context.grids[align_with_grid_name].tile_grid(context)

        tile_size = context.globals.get_value('tile_size', conf,
            global_key='grid.tile_size')
        conf['tile_size'] = tuple(tile_size)
        tile_size = tuple(tile_size)
        
        stretch_factor = context.globals.get_value('stretch_factor', conf,
            global_key='image.stretch_factor')
        max_shrink_factor = context.globals.get_value('max_shrink_factor', conf,
            global_key='image.max_shrink_factor')
        
        
        grid = tile_grid(
            srs=conf.get('srs'),
            tile_size=tile_size,
            min_res=conf.get('min_res'),
            max_res=conf.get('max_res'),
            res=conf.get('res'),
            res_factor=conf.get('res_factor', 2.0),
            threshold_res=conf.get('threshold_res'),
            bbox=conf.get('bbox'),
            bbox_srs=conf.get('bbox_srs'),
            num_levels=conf.get('num_levels'),
            stretch_factor=stretch_factor,
            max_shrink_factor=max_shrink_factor,
            align_with = align_with,
        )
        
        return grid



class GlobalConfiguration(ConfigurationBase):
    optional_keys = set('image grid srs http cache'.split())
    
    def __init__(self, conf_base_dir, **kw):
        ConfigurationBase.__init__(self, **kw)
        self.base_config = load_default_config()
        self._copy_conf_values(self.conf, self.base_config)
        self.base_config.conf_base_dir = conf_base_dir
        mapproxy.config.finish_base_config(self.base_config)
    
    def _copy_conf_values(self, d, target):
        for k, v in d.iteritems():
            if v is None: continue
            if hasattr(v, 'iteritems'):
                self._copy_conf_values(v, target[k])
            else:
                target[k] = v
    
    def get_value(self, key, local, global_key=None, default_key=None):
        result = dotted_dict_get(key, local)
        if result is None:
            result = dotted_dict_get(global_key or key, self.conf)
        
        if result is None:
            result = dotted_dict_get(default_key or global_key or key, self.base_config)
            
        return result
    
    def get_path(self, key, local, global_key=None, default_key=None):
        value = self.get_value(key, local, global_key, default_key)
        return os.path.join(self.base_config.conf_base_dir, value)
    

def dotted_dict_get(key, d):
    """
    >>> dotted_dict_get('foo', {'foo': {'bar': 1}})
    {'bar': 1}
    >>> dotted_dict_get('foo.bar', {'foo': {'bar': 1}})
    1
    >>> dotted_dict_get('bar', {'foo': {'bar': 1}})
    """
    parts = key.split('.')
    try:
        while parts and d:
            d = d[parts.pop(0)]
    except KeyError:
        return None
    if parts: # not completely resolved
        return None
    return d
    
class SourceConfiguration(ConfigurationBase):
    @classmethod
    def load(cls, **kw):
        source_type = kw['type']
        for subclass in cls.__subclasses__():
            if source_type in subclass.source_type:
                return subclass(**kw)
        
        raise ValueError("unknown source type '%s'" % source_type)
    
    def coverage(self, context):
        if not 'coverage' in self.conf: return None
        return load_coverage(self.conf['coverage'])

def resolution_range(conf):
    if 'min_res' in conf or 'max_res' in conf:
        return _resolution_range(min_res=conf.get('min_res'),
                                max_res=conf.get('max_res'))
    if 'min_scale' in conf or 'max_scale' in conf:
        return _resolution_range(min_scale=conf.get('min_scale'),
                                max_scale=conf.get('max_scale'))


class WMSSourceConfiguration(SourceConfiguration):
    source_type = ('wms',)
    optional_keys = set('''type supported_srs supported_formats image
        wms_opts http concurrent_requests coverage seed_only
        min_res max_res min_scale max_scale'''.split())
    required_keys = set('req'.split())
    
    def http_client(self, context, request):
        http_client = None
        url, (username, password) = auth_data_from_url(request.url)
        if username and password:
            insecure = context.globals.get_value('http.ssl_no_cert_checks', self.conf)
            request.url = url
            http_client = HTTPClient(url, username, password, insecure=insecure)
        return http_client
    
    def source(self, context, params=None):
        if not context.seed and self.conf.get('seed_only'):
            return DummySource()
        
        if params is None: params = {}
        
        request_format = self.conf['req'].get('format')
        if request_format:
            params['format'] = request_format
        
        transparent = self.conf['req'].get('transparent', 'false')
        transparent = bool(str(transparent).lower() == 'true')
        
        resampling = context.globals.get_value('image.resampling_method', self.conf)
        
        supported_srs = [SRS(code) for code in self.conf.get('supported_srs', [])]
        supported_formats = [file_ext(f) for f in self.conf.get('supported_formats', [])]
        version = self.conf.get('wms_opts', {}).get('version', '1.1.1')
        
        lock = None
        if 'concurrent_requests' in self.conf:
            lock_dir = context.globals.get_path('cache.lock_dir', self.conf)
            md5 = hashlib.md5(self.conf['req']['url'])
            lock_file = os.path.join(lock_dir, md5.hexdigest() + '.lck')
            lock = lambda: SemLock(lock_file, self.conf['concurrent_requests'])
        
        coverage = self.coverage(context)
        res_range = resolution_range(self.conf)
        
        request = create_request(self.conf['req'], params, version=version)
        http_client = self.http_client(context, request)
        client = WMSClient(request, supported_srs, http_client=http_client, 
                           resampling=resampling, lock=lock,
                           supported_formats=supported_formats or None)
        return WMSSource(client, transparent=transparent, coverage=coverage,
                         res_range=res_range)
    
    def fi_source(self, context, params=None):
        if params is None: params = {}
        request_format = self.conf['req'].get('format')
        if request_format:
            params['format'] = request_format
        supported_srs = [SRS(code) for code in self.conf.get('supported_srs', [])]
        fi_source = None
        if self.conf.get('wms_opts', {}).get('featureinfo', False):
            version = self.conf.get('wms_opts', {}).get('version', '1.1.1')
            fi_request = create_request(self.conf['req'], params,
                req_type='featureinfo', version=version)
            fi_client = WMSInfoClient(fi_request, supported_srs=supported_srs)
            fi_source = WMSInfoSource(fi_client)
        return fi_source
<<<<<<< HEAD
    
=======
        
    def lg_source(self, context, params=None):
        if params is None: params = {}
        request_format = self.conf['req'].get('format')
        if request_format:
            params['format'] = request_format
        lg_source = None
        if self.conf.get('wms_opts', {}).get('legendgraphic', False):
            version = self.conf.get('wms_opts', {}).get('version', '1.1.1')
            lg_req = self.conf['req'].copy()
            lg_clients = []
            lg_layers = lg_req['layers'].split(',')
            del lg_req['layers']
            for lg_layer in lg_layers:
                lg_req['layer'] = lg_layer
                lg_request = create_request(lg_req, params,
                    req_type='legendgraphic', version=version)
                lg_client = WMSLegendClient(lg_request)
                lg_clients.append(lg_client)
            lg_source = WMSLegendSource(lg_clients)
        return lg_source

>>>>>>> 84ad161d

class TileSourceConfiguration(SourceConfiguration):
    source_type = ('tile',)
    optional_keys = set('''type grid request_format origin coverage seed_only'''.split())
    required_keys = set('url'.split())
    defaults = {'origin': 'sw', 'grid': 'GLOBAL_MERCATOR'}
    
    def source(self, context, params=None):
        if not context.seed and self.conf.get('seed_only'):
            return DummySource()
        
        if params is None: params = {}
        
        url = self.conf['url']
        origin = self.conf['origin']
        if origin not in ('sw', 'nw'):
            log.error("ignoring origin '%s', only supports sw and nw")
            origin = 'sw'
            # TODO raise some configuration exception
        
        grid = context.grids[self.conf['grid']].tile_grid(context)
        coverage = self.coverage(context)
        
        inverse = True if origin == 'nw' else False
        format = file_ext(params['format'])
        client = TileClient(TileURLTemplate(url, format=format))
        return TiledSource(grid, client, inverse=inverse, coverage=coverage)

def file_ext(mimetype):
    _mime_class, format, _options = split_mime_type(mimetype)
    return format

class DebugSourceConfiguration(SourceConfiguration):
    source_type = ('debug',)
    required_keys = set('type'.split())
    
    def source(self, context, params=None):
        return DebugSource()

class CacheConfiguration(ConfigurationBase):
    optional_keys = set('''format cache_dir grids link_single_color_images image
        use_direct_from_res use_direct_from_level meta_buffer meta_size
        minimize_meta_requests'''.split())
    optional_keys.update(tile_filter_conf_keys)
    required_keys = set('name sources'.split())
    defaults = {'format': 'image/png', 'grids': ['GLOBAL_MERCATOR']}
    
    def cache_dir(self, context):
        return context.globals.get_path('cache_dir', self.conf,
            global_key='cache.base_dir')
        
    def _file_cache(self, grid_conf, context):
        cache_dir = self.cache_dir(context)
        grid_conf.tile_grid(context) #create to resolve `base` in grid_conf.conf
        suffix = grid_conf.conf['srs'].replace(':', '')
        cache_dir = os.path.join(cache_dir, self.conf['name'] + '_' + suffix)
        link_single_color_images = self.conf.get('link_single_color_images', False)
        
        tile_filter = self._tile_filter(context)
        return FileCache(cache_dir, file_ext=file_ext(self.conf['format']),
            pre_store_filter=tile_filter,
            link_single_color_images=link_single_color_images)
    
    def _tile_filter(self, context):
        filters = []
        for tile_filter in tile_filters:
            f = tile_filter().create_filter(self.conf, context)
            if f is not None:
                filters.append(f)
        return filters
    
    def caches(self, context):
        request_format = self.conf.get('request_format') or self.conf['format']
        caches = []

        meta_buffer = context.globals.get_value('meta_buffer', self.conf,
            global_key='cache.meta_buffer')
        meta_size = context.globals.get_value('meta_size', self.conf,
            global_key='cache.meta_size')
        minimize_meta_requests = self.conf.get('minimize_meta_requests', False)
        
        for grid_conf in [context.grids[g] for g in self.conf['grids']]:
            sources = []
            for source_conf in [context.sources[s] for s in self.conf['sources']]:
                source = source_conf.source(context, {'format': request_format})
                sources.append(source)
            cache = self._file_cache(grid_conf, context)
            tile_grid = grid_conf.tile_grid(context)
            mgr = TileManager(tile_grid, cache, sources, file_ext(request_format),
                              meta_size=meta_size, meta_buffer=meta_buffer,
                              minimize_meta_requests=minimize_meta_requests)
            caches.append((tile_grid, mgr))
        return caches
    
    def map_layer(self, context):
        resampling = context.globals.get_value('image.resampling_method', self.conf)
        
        caches = []
        main_grid = None
        for grid, tile_manager in self.caches(context):
            if main_grid is None:
                main_grid = grid
            caches.append((CacheMapLayer(tile_manager, resampling=resampling), (grid.srs,)))
        
        if len(caches) == 1:
            layer = caches[0][0]
        else:
            map_extent = map_extent_from_grid(main_grid)
            layer = SRSConditional(caches, map_extent, caches[0][0].transparent)
        
        if 'use_direct_from_level' in self.conf:
            self.conf['use_direct_from_res'] = main_grid.resolution(self.conf['use_direct_from_level'])
        if 'use_direct_from_res' in self.conf:
            if len(self.conf['sources']) != 1:
                raise ValueError('use_direct_from_level/res only supports single sources')
            source_conf = context.sources[self.conf['sources'][0]]
            layer = ResolutionConditional(layer, source_conf.source(context), self.conf['use_direct_from_res'], main_grid.srs, layer.extent)
        return layer
    
class LayerConfiguration(ConfigurationBase):
    optional_keys = set('min_res max_res min_scale max_scale'.split())
    required_keys = set('name title sources'.split())
    
    def wms_layer(self, context):
        sources = []
        fi_sources = []
        lg_sources = []
        for source_name in self.conf['sources']:
            fi_source_names = []
            lg_source_names = []
            if source_name in context.caches:
                map_layer = context.caches[source_name].map_layer(context)
                fi_source_names = context.caches[source_name].conf['sources']
                lg_source_names = context.caches[source_name].conf['sources']
            elif source_name in context.sources:
                map_layer = context.sources[source_name].source(context)
                fi_source_names = [source_name]
                lg_source_names = [source_name]
            else:
                raise ConfigurationError('source/cache "%s" not found' % source_name)
            sources.append(map_layer)
            
            for fi_source_name in fi_source_names:
                # TODO multiple sources
                if not hasattr(context.sources[fi_source_name], 'fi_source'): continue
                fi_source = context.sources[fi_source_name].fi_source(context)
                if fi_source:
                    fi_sources.append(fi_source)

            for lg_source_name in lg_source_names:
                # TODO multiple sources
                if not hasattr(context.sources[lg_source_name], 'lg_source'): continue
                lg_source = context.sources[lg_source_name].lg_source(context)
                if lg_source:
                    lg_sources.append(lg_source)
            
        res_range = resolution_range(self.conf)
        
<<<<<<< HEAD
        layer = WMSLayer({'title': self.conf['title'], 'name': self.conf['name']},
                         sources, fi_sources, res_range=res_range)
=======
        layer = WMSLayer({'title': self.conf['title'], 'name': self.conf['name']}, sources, fi_sources,
                         lg_sources)
>>>>>>> 84ad161d
        return layer
    
    def tile_layers(self, context):
        if len(self.conf['sources']) > 1: return [] #TODO
        
        tile_layers = []
        for cache_name in self.conf['sources']:
            if not cache_name in context.caches: continue
            for grid, cache_source in context.caches[cache_name].caches(context):
                md = {}
                md['title'] = self.conf['title']
                md['name'] = self.conf['name']
                md['name_path'] = (self.conf['name'], grid.srs.srs_code.replace(':', '').upper())
                md['name_internal'] = md['name_path'][0] + '_' + md['name_path'][1]
                md['format'] = context.caches[cache_name].conf['format']
            
                tile_layers.append(TileLayer(md, cache_source))
        
        return tile_layers
        

class ServiceConfiguration(ConfigurationBase):
    optional_keys = set('wms tms kml demo'.split())
    
    def services(self, context):
        services = {}
        for service_name, service_conf in self.conf.iteritems():
            creator = getattr(self, service_name + '_service', None)
            if not creator:
                raise ValueError('unknown service: %s' % service_name)
            services[service_name] = creator(service_conf or {}, context)
        return services
    
    def tile_layers(self, conf, context):
        layers = odict()
        for layer_name, layer_conf in context.layers.iteritems():
            for tile_layer in layer_conf.tile_layers(context):
                if not tile_layer: continue
                layers[tile_layer.md['name_internal']] = tile_layer
        return layers
    
    def kml_service(self, conf, context):
        md = context.services.conf.get('wms', {}).get('md', {}).copy()
        md.update(conf.get('md', {}))
        layers = self.tile_layers(conf, context)
        return KMLServer(layers, md)
    
    def tms_service(self, conf, context):
        md = context.services.conf.get('wms', {}).get('md', {}).copy()
        md.update(conf.get('md', {}))
        layers = self.tile_layers(conf, context)
        return TileServer(layers, md)
    
    def wms_service(self, conf, context):
        md = conf.get('md', {})
        tile_layers = self.tile_layers(conf, context)
        attribution = conf.get('attribution')
        strict = context.globals.get_value('strict', conf, global_key='wms.strict')
        layers = odict()
        for layer_name, layer_conf in context.layers.iteritems():
            layers[layer_name] = layer_conf.wms_layer(context)
        image_formats = context.globals.get_value('image_formats', conf, global_key='wms.image_formats')
        srs = context.globals.get_value('srs', conf, global_key='wms.srs')
        return WMSServer(layers, md, attribution=attribution, image_formats=image_formats,
            srs=srs, tile_layers=tile_layers, strict=strict)

    def demo_service(self, conf, context):
        md = context.services.conf.get('wms', {}).get('md', {}).copy()
        md.update(conf.get('md', {}))
        layers = odict()
        for layer_name, layer_conf in context.layers.iteritems():
            layers[layer_name] = layer_conf.wms_layer(context)
        tile_layers = self.tile_layers(conf, context)
        image_formats = context.globals.get_value('image_formats', conf, global_key='wms.image_formats')
        return DemoServer(layers, md, tile_layers=tile_layers, image_formats=image_formats)
    
def load_services(conf_file):
    conf = load_configuration(conf_file)
    return conf.services.services(conf)
    
def load_configuration(mapproxy_conf):
    if hasattr(mapproxy_conf, 'read'):
        conf_data = mapproxy_conf.read()
        conf_base_dir = os.getcwd()
    else:
        log.info('Reading services configuration: %s' % mapproxy_conf)
        conf_data = open(mapproxy_conf).read()
        conf_base_dir = os.path.abspath(os.path.dirname(mapproxy_conf))
    conf_dict = yaml.load(conf_data)
    if 'base' in conf_dict:
        with open(os.path.join(conf_base_dir, conf_dict['base'])) as f:
            base_dict = yaml.load(f)
        if 'base' in base_dict:
            log.warn('found `base` option in base config but recursive inheritance is not supported.')
        conf_dict = merge_dict(conf_dict, base_dict)
    
    return ProxyConfiguration(conf_dict, conf_base_dir=conf_base_dir)

def merge_dict(conf, base):
    """
    Return `base` dict with values from `conf` merged in.
    """
    for k, v in conf.iteritems():
        if k not in base:
            base[k] = v
        else:
            if isinstance(base[k], dict):
                merge_dict(v, base[k])
            else:
                base[k] = v
    return base<|MERGE_RESOLUTION|>--- conflicted
+++ resolved
@@ -77,13 +77,8 @@
 from mapproxy.service.tile import TileServer, TileLayer
 from mapproxy.service.kml import KMLServer
 from mapproxy.service.demo import DemoServer
-<<<<<<< HEAD
 from mapproxy.source import DebugSource, DummySource
-from mapproxy.source.wms import WMSSource, WMSInfoSource
-=======
-from mapproxy.source import DebugSource
 from mapproxy.source.wms import WMSSource, WMSInfoSource, WMSLegendSource
->>>>>>> 84ad161d
 from mapproxy.source.tile import TiledSource
 from mapproxy.cache.tile import TileManager
 from mapproxy.util import local_base_config
@@ -382,10 +377,7 @@
             fi_client = WMSInfoClient(fi_request, supported_srs=supported_srs)
             fi_source = WMSInfoSource(fi_client)
         return fi_source
-<<<<<<< HEAD
-    
-=======
-        
+
     def lg_source(self, context, params=None):
         if params is None: params = {}
         request_format = self.conf['req'].get('format')
@@ -407,7 +399,6 @@
             lg_source = WMSLegendSource(lg_clients)
         return lg_source
 
->>>>>>> 84ad161d
 
 class TileSourceConfiguration(SourceConfiguration):
     source_type = ('tile',)
@@ -566,13 +557,8 @@
             
         res_range = resolution_range(self.conf)
         
-<<<<<<< HEAD
         layer = WMSLayer({'title': self.conf['title'], 'name': self.conf['name']},
-                         sources, fi_sources, res_range=res_range)
-=======
-        layer = WMSLayer({'title': self.conf['title'], 'name': self.conf['name']}, sources, fi_sources,
-                         lg_sources)
->>>>>>> 84ad161d
+                         sources, fi_sources, lg_sources, res_range=res_range)
         return layer
     
     def tile_layers(self, context):
