# This file is part of the MapProxy project.
# Copyright (C) 2010, 2011 Omniscale <http://omniscale.de>
#
# Licensed under the Apache License, Version 2.0 (the "License");
# you may not use this file except in compliance with the License.
# You may obtain a copy of the License at
#
#    http://www.apache.org/licenses/LICENSE-2.0
#
# Unless required by applicable law or agreed to in writing, software
# distributed under the License is distributed on an "AS IS" BASIS,
# WITHOUT WARRANTIES OR CONDITIONS OF ANY KIND, either express or implied.
# See the License for the specific language governing permissions and
# limitations under the License.

from __future__ import print_function, division

import sys
from contextlib import contextmanager
import time
import Queue

from mapproxy.config import base_config
from mapproxy.grid import MetaGrid
from mapproxy.source import SourceError
from mapproxy.config import local_base_config
from mapproxy.compat.itertools import izip_longest
from mapproxy.util.lock import LockTimeout
from mapproxy.seed.util import format_seed_task, timestamp
from mapproxy.seed.cachelock import DummyCacheLocker, CacheLockedError

from mapproxy.seed.util import (exp_backoff, ETA, limit_sub_bbox,
    status_symbol, BackoffError)

import logging
log = logging.getLogger(__name__)

NONE = 0
CONTAINS = -1
INTERSECTS = 1

# do not use multiprocessing on windows, it blows
# no lambdas, no anonymous functions/classes, no base_config(), etc.
if sys.platform == 'win32':
    import threading
    proc_class = threading.Thread
    queue_class = Queue.Queue
else:
    import multiprocessing
    proc_class = multiprocessing.Process
    queue_class = multiprocessing.Queue


class TileProcessor(object):
    def __init__(self, dry_run=False):
        self._lastlog = time.time()
        self.dry_run = dry_run

    def log_progress(self, progress):
        if (self._lastlog + .1) < time.time():
            # log progress at most every 100ms
            print('[%s] %6.2f%% %s \tETA: %s\r' % (
                timestamp(), progress[1]*100, progress[0],
                progress[2]
            ), end=' ')
            sys.stdout.flush()
            self._lastlog = time.time()

    def process(self, tiles, progress):
        if not self.dry_run:
            self.process_tiles(tiles)

        self.log_progress(progress)

    def stop(self):
        raise NotImplementedError()

    def process_tiles(self, tiles):
        raise NotImplementedError()


class TileWorkerPool(TileProcessor):
    """
    Manages multiple TileWorker.
    """
    def __init__(self, task, worker_class, size=2, dry_run=False, progress_logger=None):
        TileProcessor.__init__(self, dry_run=dry_run)
        self.tiles_queue = queue_class(size)
        self.task = task
        self.dry_run = dry_run
        self.procs = []
        self.progress_logger = progress_logger
        conf = base_config()
        for _ in range(size):
            worker = worker_class(self.task, self.tiles_queue, conf)
            worker.start()
            self.procs.append(worker)

    def process(self, tiles, progress):
        if not self.dry_run:
            while True:
                try:
                    self.tiles_queue.put(tiles, timeout=5)
                except Queue.Full:
                    alive = False
                    for proc in self.procs:
                        if proc.is_alive():
                            alive = True
                            break
                    if not alive:
                        log.warn('no workers left, stopping')
                        raise SeedInterrupted
                    continue
                else:
                    break

            if self.progress_logger:
                self.progress_logger.log_step(progress)

    def stop(self):
<<<<<<< HEAD
        for _ in range(len(self.procs)):
            self.tiles_queue.put(None)
=======
        for proc in self.procs:
            if proc.is_alive():
                self.tiles_queue.put(None)
>>>>>>> 0a292025

        for proc in self.procs:
            proc.join()


class TileWorker(proc_class):
    def __init__(self, task, tiles_queue, conf):
        proc_class.__init__(self)
        proc_class.daemon = True
        self.task = task
        self.tile_mgr = task.tile_manager
        self.tiles_queue = tiles_queue
        self.conf = conf

    def run(self):
        with local_base_config(self.conf):
            try:
                self.work_loop()
            except KeyboardInterrupt:
                return
            except BackoffError:
                return

class TileSeedWorker(TileWorker):
    def work_loop(self):
        while True:
            tiles = self.tiles_queue.get()
            if tiles is None:
                return
            with self.tile_mgr.session():
                exp_backoff(self.tile_mgr.load_tile_coords, args=(tiles,),
                    max_repeat=100, max_backoff=600,
                    exceptions=(SourceError, IOError), ignore_exceptions=(LockTimeout, ))

class TileCleanupWorker(TileWorker):
    def work_loop(self):
        while True:
            tiles = self.tiles_queue.get()
            if tiles is None:
                return
            with self.tile_mgr.session():
                self.tile_mgr.remove_tile_coords(tiles)

class SeedProgress(object):
    def __init__(self, old_progress_identifier=None):
        self.progress = 0.0
        self.eta = ETA()
        self.level_progress_percentages = [1.0]
        self.level_progresses = []
        self.progress_str_parts = []
        self.old_level_progresses = None
        if old_progress_identifier is not None:
            self.old_level_progresses = old_progress_identifier

    def step_forward(self, subtiles=1):
        self.progress += self.level_progress_percentages[-1] / subtiles
        self.eta.update(self.progress)

    @property
    def progress_str(self):
        return ''.join(self.progress_str_parts)

    @contextmanager
    def step_down(self, i, subtiles):
        self.level_progresses.append((i, subtiles))
        self.progress_str_parts.append(status_symbol(i, subtiles))
        self.level_progress_percentages.append(self.level_progress_percentages[-1] / subtiles)
        yield
        self.level_progress_percentages.pop()
        self.progress_str_parts.pop()
        self.level_progresses.pop()

    def already_processed(self):
        if self.old_level_progresses == []:
            return True

        if self.old_level_progresses is None:
            return False

        if self.progress_is_behind(self.old_level_progresses, self.level_progresses):
            return True
        else:
            return False

    def current_progress_identifier(self):
        return self.level_progresses

    @staticmethod
    def progress_is_behind(old_progress, current_progress):
        """
        Return True if the `current_progress` is behind the `old_progress` -
        when it isn't as far as the old progress.

        >>> SeedProgress.progress_is_behind([], [(0, 1)])
        True
        >>> SeedProgress.progress_is_behind([(0, 1), (1, 4)], [(0, 1)])
        False
        >>> SeedProgress.progress_is_behind([(0, 1), (1, 4)], [(0, 1), (0, 4)])
        True
        >>> SeedProgress.progress_is_behind([(0, 1), (1, 4)], [(0, 1), (1, 4)])
        True
        >>> SeedProgress.progress_is_behind([(0, 1), (1, 4)], [(0, 1), (3, 4)])
        False

        """
        for old, current in izip_longest(old_progress, current_progress, fillvalue=(9e15, 9e15)):
            if old < current:
                return False
            if old > current:
                return True
        return True

    def running(self):
        return True

class StopProcess(Exception):
    pass

class SeedInterrupted(Exception):
    pass


class TileWalker(object):
    def __init__(self, task, worker_pool, handle_stale=False, handle_uncached=False,
                 work_on_metatiles=True, skip_geoms_for_last_levels=0, progress_logger=None,
                 seed_progress=None):
        self.tile_mgr = task.tile_manager
        self.task = task
        self.worker_pool = worker_pool
        self.handle_stale = handle_stale
        self.handle_uncached = handle_uncached
        self.work_on_metatiles = work_on_metatiles
        self.skip_geoms_for_last_levels = skip_geoms_for_last_levels
        self.progress_logger = progress_logger

        num_seed_levels = len(task.levels)
        self.report_till_level = task.levels[int(num_seed_levels * 0.8)]
        meta_size = self.tile_mgr.meta_grid.meta_size if self.tile_mgr.meta_grid else (1, 1)
        self.tiles_per_metatile = meta_size[0] * meta_size[1]
        self.grid = MetaGrid(self.tile_mgr.grid, meta_size=meta_size, meta_buffer=0)
        self.count = 0
        self.seed_progress = seed_progress or SeedProgress()

    def walk(self):
        assert self.handle_stale or self.handle_uncached
        bbox = self.task.coverage.extent.bbox_for(self.tile_mgr.grid.srs)
        if self.seed_progress.already_processed():
            # nothing to seed
            self.seed_progress.step_forward()
        else:
            try:
                self._walk(bbox, self.task.levels)
            except StopProcess:
                pass
        self.report_progress(self.task.levels[0], self.task.coverage.bbox)

    def _walk(self, cur_bbox, levels, current_level=0, all_subtiles=False):
        """
        :param cur_bbox: the bbox to seed in this call
        :param levels: list of levels to seed
        :param all_subtiles: seed all subtiles and do not check for
                             intersections with bbox/geom
        """
        bbox_, tiles, subtiles = self.grid.get_affected_level_tiles(cur_bbox, current_level)
        total_subtiles = tiles[0] * tiles[1]
        if len(levels) < self.skip_geoms_for_last_levels:
            # do not filter in last levels
            all_subtiles = True
        subtiles = self._filter_subtiles(subtiles, all_subtiles)

        if current_level in levels and current_level <= self.report_till_level:
            self.report_progress(current_level, cur_bbox)

        if not self.seed_progress.running():
            if current_level in levels:
                self.report_progress(current_level, cur_bbox)
            self.tile_mgr.cleanup()
            raise StopProcess()

        process = False;
        if current_level in levels:
            levels = levels[1:]
            process = True
        current_level += 1

        for i, (subtile, sub_bbox, intersection) in enumerate(subtiles):
            if subtile is None: # no intersection
                self.seed_progress.step_forward(total_subtiles)
                continue
            if levels: # recurse to next level
                sub_bbox = limit_sub_bbox(cur_bbox, sub_bbox)
                if intersection == CONTAINS:
                    all_subtiles = True
                else:
                    all_subtiles = False

                with self.seed_progress.step_down(i, total_subtiles):
                    if self.seed_progress.already_processed():
                        self.seed_progress.step_forward()
                    else:
                        self._walk(sub_bbox, levels, current_level=current_level,
                            all_subtiles=all_subtiles)

            if not process:
                continue

            if not self.work_on_metatiles:
                # collect actual tiles
                handle_tiles = self.grid.tile_list(subtile)
            else:
                handle_tiles = [subtile]

            if self.handle_uncached:
                handle_tiles = [t for t in handle_tiles if
                                    t is not None and
                                    not self.tile_mgr.is_cached(t)]
            elif self.handle_stale:
                handle_tiles = [t for t in handle_tiles if
                                    t is not None and
                                    self.tile_mgr.is_stale(t)]
            if handle_tiles:
                self.count += 1
                self.worker_pool.process(handle_tiles, self.seed_progress)

            if not levels:
                self.seed_progress.step_forward(total_subtiles)

        if len(levels) >= 4:
            # call cleanup to close open caches
            # for connection based caches
            self.tile_mgr.cleanup()

    def report_progress(self, level, bbox):
        if self.progress_logger:
            self.progress_logger.log_progress(self.seed_progress, level, bbox,
                self.count * self.tiles_per_metatile)

    def _filter_subtiles(self, subtiles, all_subtiles):
        """
        Return an iterator with all sub tiles.
        Yields (None, None, None) for non-intersecting tiles,
        otherwise (subtile, subtile_bbox, intersection).
        """
        for subtile in subtiles:
            if subtile is None:
                yield None, None, None
            else:
                sub_bbox = self.grid.meta_tile(subtile).bbox
                if all_subtiles:
                    intersection = CONTAINS
                else:
                    intersection = self.task.intersects(sub_bbox)
                if intersection:
                    yield subtile, sub_bbox, intersection
                else:
                    yield None, None, None

class SeedTask(object):
    def __init__(self, md, tile_manager, levels, refresh_timestamp, coverage):
        self.md = md
        self.tile_manager = tile_manager
        self.grid = tile_manager.grid
        self.levels = levels
        self.refresh_timestamp = refresh_timestamp
        self.coverage = coverage

    @property
    def id(self):
        return self.md['name'], self.md['cache_name'], self.md['grid_name']

    def intersects(self, bbox):
        if self.coverage.contains(bbox, self.grid.srs): return CONTAINS
        if self.coverage.intersects(bbox, self.grid.srs): return INTERSECTS
        return NONE

class CleanupTask(object):
    """
    :param coverage: area for the cleanup
    :param complete_extent: ``True`` if `coverage` equals the extent of the grid
    """
    def __init__(self, md, tile_manager, levels, remove_timestamp, coverage, complete_extent=False):
        self.md = md
        self.tile_manager = tile_manager
        self.grid = tile_manager.grid
        self.levels = levels
        self.remove_timestamp = remove_timestamp
        self.coverage = coverage
        self.complete_extent = complete_extent

    def intersects(self, bbox):
        if self.coverage.contains(bbox, self.grid.srs): return CONTAINS
        if self.coverage.intersects(bbox, self.grid.srs): return INTERSECTS
        return NONE

def seed(tasks, concurrency=2, dry_run=False, skip_geoms_for_last_levels=0,
    progress_logger=None, cache_locker=None):
    if cache_locker is None:
        cache_locker = DummyCacheLocker()

    active_tasks = tasks[::-1]
    while active_tasks:
        task = active_tasks[-1]
        print(format_seed_task(task))

        wait = len(active_tasks) == 1
        try:
            with cache_locker.lock(task.md['cache_name'], no_block=not wait):
                if progress_logger and progress_logger.progress_store:
                    progress_logger.current_task_id = task.id
                    start_progress = progress_logger.progress_store.get(task.id)
                else:
                    start_progress = None
                seed_progress = SeedProgress(old_progress_identifier=start_progress)
                seed_task(task, concurrency, dry_run, skip_geoms_for_last_levels, progress_logger,
                    seed_progress=seed_progress)
        except CacheLockedError:
            print('    ...cache is locked, skipping')
            active_tasks = [task] + active_tasks[:-1]
        else:
            active_tasks.pop()


def seed_task(task, concurrency=2, dry_run=False, skip_geoms_for_last_levels=0,
    progress_logger=None, seed_progress=None):
    if task.coverage is False:
        return
    if task.refresh_timestamp is not None:
        task.tile_manager._expire_timestamp = task.refresh_timestamp
    task.tile_manager.minimize_meta_requests = False
    tile_worker_pool = TileWorkerPool(task, TileSeedWorker, dry_run=dry_run,
        size=concurrency, progress_logger=progress_logger)
    tile_walker = TileWalker(task, tile_worker_pool, handle_uncached=True,
        skip_geoms_for_last_levels=skip_geoms_for_last_levels, progress_logger=progress_logger,
        seed_progress=seed_progress)
    try:
        tile_walker.walk()
    finally:
        tile_worker_pool.stop()

<|MERGE_RESOLUTION|>--- conflicted
+++ resolved
@@ -18,7 +18,10 @@
 import sys
 from contextlib import contextmanager
 import time
-import Queue
+try:
+    import Queue
+except ImportError:
+    import queue as Queue
 
 from mapproxy.config import base_config
 from mapproxy.grid import MetaGrid
@@ -118,14 +121,9 @@
                 self.progress_logger.log_step(progress)
 
     def stop(self):
-<<<<<<< HEAD
-        for _ in range(len(self.procs)):
-            self.tiles_queue.put(None)
-=======
         for proc in self.procs:
             if proc.is_alive():
                 self.tiles_queue.put(None)
->>>>>>> 0a292025
 
         for proc in self.procs:
             proc.join()
