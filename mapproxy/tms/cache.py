--- conflicted
+++ resolved
@@ -44,13 +44,8 @@
         try:
             buf = StringIO(self.tile_client.get_tile(coord).read())
             tile.source = ImageSource(buf)
-<<<<<<< HEAD
-        except HTTPClientError, e:
-            reraise_exception(TileSourceError(e.args[0]), sys.exc_info())
-=======
         except client.HTTPClientError, e:
             reraise_exception(cache.TileSourceError(e.args[0]), sys.exc_info())
->>>>>>> c91f9576
         return [tile]
     
     def __repr__(self):
